#!/usr/bin/env python
# encoding: utf8

#
# Copyright 2018 Picovoice Inc.
#
# Licensed under the Apache License, Version 2.0 (the "License");
# you may not use this file except in compliance with the License.
# You may obtain a copy of the License at
#
#     http://www.apache.org/licenses/LICENSE-2.0
#
# Unless required by applicable law or agreed to in writing, software
# distributed under the License is distributed on an "AS IS" BASIS,
# WITHOUT WARRANTIES OR CONDITIONS OF ANY KIND, either express or implied.
# See the License for the specific language governing permissions and
# limitations under the License.
#

import argparse
import itertools
import os
import struct
import sys
from datetime import datetime
from threading import Thread

import numpy as np
import pyaudio
import soundfile
import wave
import time

# packages for VAD
import collections
from array import array
from struct import pack
from scipy.signal import butter, lfilter, lfilter_zi
from multiprocessing.queues import Queue

has_ros = True
try:
    import rospy
    import actionlib
    from std_msgs.msg import String, Bool
    from pardon_action_server.msg import TurnToHumanAction, TurnToHumanGoal
except:
	has_ros = False

sys.path.append(os.path.join(os.path.dirname(__file__), '../pkgs/porcupine/binding/python'))
sys.path.append(os.path.join(os.path.dirname(__file__), '../pkgs/porcupine/resources/util/python'))
from porcupine import Porcupine
from util import *


THR_VOICED       = 5 # start recording after that many voiced frames
THR_UNVOICED     = 10 # stop recording after that many unvoiced/silence frames
THR_TIME         = 5 # stop recording after that many seconds
THR_POWER        = 100 # minimum volume (power) for voiced frames
DO_NORMALIZE     = True # do normalize the output wave
DEVICE_ID        = 13 #6 # device id
DATA_DIR         = os.path.join(os.path.dirname(__file__), '../data')
SAMPLE_RATE_REC  = 16000
SAMPLE_RATE_WORK = 16000

def butter_bandpass(lowcut, highcut, fs, order=5):
    nyq = 0.5 * fs
    low = lowcut / nyq
    high = highcut / nyq
    b, a = butter(order, [low, high], btype='band')
    return b, a

def record_to_file(path, data, sample_width, rate):
    "Records from the microphone and outputs the resulting data to 'path'"
    (channel_left, channel_right) = data
    wf = wave.open(path, 'wb')
    wf.setnchannels(2)
    wf.setsampwidth(sample_width)
    wf.setframerate(rate)
    for left, right in itertools.izip(channel_left, channel_right):
        left_frame = pack('<h', left)
        wf.writeframes(left_frame)
        right_frame = pack('<h', right)
        wf.writeframes(right_frame)
    wf.close()

def normalize(snd_data):
    "Average the volume out"
    MAXIMUM = 32767  # 16384
    times = float(MAXIMUM) / max(abs(i) for i in snd_data)
    r = array('h')
    for i in snd_data:
        r.append(int(i * times))
    return r

class PorcupineDemo(Thread):
    """
    Demo class for wake word detection (aka Porcupine) library. It creates an input audio stream from a microphone,
    monitors it, and upon detecting the specified wake word(s) prints the detection time and index of wake word on
    console. It optionally saves the recorded audio into a file for further review.
    """

    _AUDIO_DEVICE_INFO_KEYS = ['index', 'name', 'defaultSampleRate', 'maxInputChannels']

    def __init__(
            self,
            library_path,
            model_file_path,
            keyword_file_paths,
            sensitivities,
            input_device_index=None,
            output_path=None):

        """
        Constructor.

        :param library_path: Absolute path to Porcupine's dynamic library.
        :param model_file_path: Absolute path to the model parameter file.
        :param keyword_file_paths: List of absolute paths to keyword files.
        :param sensitivities: Sensitivity parameter for each wake word. For more information refer to
        'include/pv_porcupine.h'. It uses the
        same sensitivity value for all keywords.
        :param input_device_index: Optional argument. If provided, audio is recorded from this input device. Otherwise,
        the default audio input device is used.
        :param output_path: If provided recorded audio will be stored in this location at the end of the run.
        """

        super(PorcupineDemo, self).__init__()
        self._library_path           = library_path
        self._model_file_path        = model_file_path
        self._keyword_file_paths     = keyword_file_paths
        self._sensitivities          = sensitivities
        self._input_device_index     = input_device_index
        self.play_name               = ''
        self.play_id                 = 0
        self.recorded_frames         = Queue()
        self.__activate_vad_received = False
        self.__vad_enabled           = True
        
        self._output_path = output_path
        if self._output_path is not None:
            self._recorded_frames_left = []
            self._recorded_frames_right = []

        if has_ros:
            print("Opening ros")
            rospy.init_node('vad', anonymous=True)
            print("Connecting to publisher")
            self.pub = rospy.Publisher('wav_send', String, queue_size=10)

            print("Connecting to action server")
            self.client = actionlib.SimpleActionClient("/pardon_action", TurnToHumanAction)
            self.client.wait_for_server()
            print("connected")

            self.sub_activate_vad = rospy.Subscriber('/activate_vad', Bool, self.__activate_vad_callback)

            self.sub_vad_enabled = rospy.Subscriber('vad_enabled', Bool, self.__vad_enabled_callback)
        else:
            self.pub = None
        print("Done")

    def __activate_vad_callback(self, data):
        print('activate_vad_received')
        self.__activate_vad_received = True

    def __vad_enabled_callback(self, data):
        if data.data == True:
            self.__vad_enabled = True
        elif data.data == False:
            self.__vad_enabled = False
        else:
            raise

    def get_next_frame(self):
        if self.play_name == '':
            output = np.zeros(512*2, dtype=np.int16).tostring()
            self.play_id = 0
            return output

        output = self.sounds[self.play_name][self.play_id * 512*2 : (self.play_id + 1) * 512 * 2]
        self.play_id = self.play_id + 1
        if len(output) < 512*2:
            output = np.pad(output, (0, (512*2)-len(output)), 'constant', constant_values=(0,0))
            self.play_name = ''
<<<<<<< HEAD
=======

>>>>>>> cc85b83b
        output = output.tostring()
        return output

    def audio_callback(self, in_data, frame_count, time_info, status):
        decoded_block = np.fromstring(in_data, 'Int16')
        channel_left  = decoded_block[0::2]
        channel_right = decoded_block[1::2]

        def process_channel(block):
            # pack(format, v1, v2, ...) - returns bytes object containing v1,v2,... packed according to format
            in_data = pack('<' + ('h' * len(block)), *block)
            filtered_block, self.zi = lfilter(self.b, self.a, block, zi=self.zi)
            filtered_block = filtered_block.astype(np.int16)
            chunk_to_analyze = pack('<' + ('h' * len(filtered_block)), *filtered_block)
            return (in_data, chunk_to_analyze)

        (orig_left, filter_left)   = process_channel(channel_left)
        (orig_right, filter_right) = process_channel(channel_right)
        
        if self.play_name == '':
            self.recorded_frames.put({
                'orig_l': orig_left,
                'filt_l': filter_left,
                'orig_r': orig_right,
                'filt_r': filter_right
            })
        
        output = self.get_next_frame()
        return output, pyaudio.paContinue

    def quickplay(self, pa, data, wf):
        out_stream = pa.open(
            format   = pa.get_format_from_width(wf.getsampwidth()),
            channels = wf.getnchannels(),
            rate     = wf.getframerate(),
            output   = True
        )
        out_stream.write(data)

    def run(self):
        """
         Creates an input audio stream, initializes wake word detection (Porcupine) object, and monitors the audio
         stream for occurrences of the wake word(s). It prints the time of detection for each occurrence and index of
         wake word.
         """

        num_keywords = len(self._keyword_file_paths)

        keyword_names = list()
        for x in self._keyword_file_paths:
            keyword_names.append(os.path.basename(x).replace('.ppn', '').replace('_compressed', '').split('_')[0])

        print('listening for:')
        for keyword_name, sensitivity in zip(keyword_names, self._sensitivities):
            print('- %s (sensitivity: %f)' % (keyword_name, sensitivity))

        porcupine_l = None
        porcupine_r = None
        pa = None
        audio_stream = None

        # open the file for reading.
        wf = wave.open(os.path.join(DATA_DIR, 'snd_on.wav'), 'rb')
        wg = wave.open(os.path.join(DATA_DIR, 'snd_off.wav'), 'rb')

        try:
            # initialize porcupine module for each channel
            porcupine_l = Porcupine(
                library_path       = self._library_path,
                model_file_path    = self._model_file_path,
                keyword_file_paths = self._keyword_file_paths,
                sensitivities      = self._sensitivities
            )
            porcupine_r = Porcupine(
                library_path       = self._library_path,
                model_file_path    = self._model_file_path,
                keyword_file_paths = self._keyword_file_paths,
                sensitivities      = self._sensitivities
            )
            porcupine_l2 = Porcupine(
                library_path       = self._library_path,
                model_file_path    = self._model_file_path,
                keyword_file_paths = self._keyword_file_paths,
                sensitivities      = self._sensitivities
            )
            porcupine_r2 = Porcupine(
                library_path       = self._library_path,
                model_file_path    = self._model_file_path,
                keyword_file_paths = self._keyword_file_paths,
                sensitivities      = self._sensitivities
            )

            # configure filtering 
            FILT_LOW       = 400
            FILT_HIGH      = 4000
            self.b, self.a = butter_bandpass(FILT_LOW, FILT_HIGH, SAMPLE_RATE_WORK, order=5)
            self.zi        = lfilter_zi(self.b, self.a)

            # configure audio stream
            pa = pyaudio.PyAudio()
            audio_stream = pa.open(
                rate                = SAMPLE_RATE_REC,
                channels            = 2,
                format              = pyaudio.paInt16,
                input               = True,
                output              = True,
                frames_per_buffer   = porcupine_l.frame_length,
                # input_device_index  = self._input_device_index,
                # output_device_index = self._input_device_index,
                stream_callback     = self.audio_callback
            )

            # open stream based on the wave object which has been input.
            wav_data           = wf.readframes(-1)
            wav2_data          = wg.readframes(-1)
            self.sounds        = {
                'on': np.fromstring(wav_data, 'Int16'),
                'off': np.fromstring(wav2_data, 'Int16')
            }

            while True:
                if has_ros and rospy.is_shutdown():
                    break
                try:
                    frame = self.recorded_frames.get(block=False)

                    pcm_l = frame['orig_l']
                    pcm_l = struct.unpack_from("h" * porcupine_l.frame_length, pcm_l)
                    result_l = porcupine_l.process(pcm_l)

                    if self._output_path is not None:
                        self._recorded_frames_left.append(pcm_l)

                    pcm_r = frame['orig_r']
                    pcm_r = struct.unpack_from("h" * porcupine_r.frame_length, pcm_r)
                    result_r = porcupine_r.process(pcm_r)

                    if self._output_path is not None:
                        self._recorded_frames_right.append(pcm_r)
                    
                    pcm_l2 = frame['filt_l']
                    pcm_l2 = struct.unpack_from("h" * porcupine_l2.frame_length, pcm_l2)
                    result_l2 = porcupine_l2.process(pcm_l2)

                    pcm_r2 = frame['filt_r']
                    pcm_r2 = struct.unpack_from("h" * porcupine_r2.frame_length, pcm_r2)
                    result_r2 = porcupine_r2.process(pcm_r2)

                    result = max(result_l, result_l2, result_r, result_r2)
                except:
                    result = False

                if self.__vad_enabled and ( (num_keywords == 1 and result) or self.__activate_vad_received ):
                    print('[%s] detected keyword' % str(datetime.now()))

                    # turn into human direction
                    goal = TurnToHumanGoal()
                    self.client.send_goal(goal)
                    self.client.wait_for_result()

                    # record human voice
                    self.play_name ='on'
                    self.runvad()
                    self.play_name='off'
                    self.__activate_vad_received = False

                elif num_keywords > 1 and result >= 0:
                    print('[%s] detected %s' % (str(datetime.now()), keyword_names[result]))
                    out_stream = pa.open(
                        format   = pa.get_format_from_width(wf.getsampwidth()),
                        channels = wf.getnchannels(),
                        rate     = wf.getframerate(),
                        output   = True
                    )
                    out_stream.write(wav_data)
                    pa.close()

        except KeyboardInterrupt:
            print('stopping ...')

        finally:
            if porcupine_l is not None:
                porcupine_l.delete()

            if porcupine_r is not None:
                porcupine_r.delete()

            if audio_stream is not None:
                audio_stream.close()

            if pa is not None:
                pa.terminate()

            if self._output_path is not None and len(self._recorded_frames_left) > 0:
                recorded_audio_left = np.concatenate(self._recorded_frames_left, axis=0).astype(np.int16)
                recorded_audio_right = np.concatenate(self._recorded_frames_right, axis=0).astype(np.int16)
                soundfile.write(self._output_path, np.vstack([recorded_audio_left, recorded_audio_right]).transpose(), samplerate=porcupine_l.sample_rate, subtype='PCM_16')

    def runvad(self):
        RATE                  = SAMPLE_RATE_WORK
        CHUNK_DURATION_MS     = 30 # supports 10, 20 and 30 (ms)
        PADDING_DURATION_MS   = 1500 # 1 sec jugement
        NUM_PADDING_CHUNKS    = int(PADDING_DURATION_MS / CHUNK_DURATION_MS)
        NUM_WINDOW_CHUNKS     = int(400 / CHUNK_DURATION_MS)  # 400 ms / 30ms
        NUM_WINDOW_CHUNKS_END = NUM_WINDOW_CHUNKS * 5
        got_a_sentence        = False

        # initialize ring buffer
        triggered             = False

        ring_buffer_left            = collections.deque(maxlen=NUM_PADDING_CHUNKS)
        ring_buffer_flags_left      = [0] * NUM_WINDOW_CHUNKS
        ring_buffer_index_left      = 0
        ring_buffer_flags_end_left  = [1] * NUM_WINDOW_CHUNKS_END
        ring_buffer_index_end_left  = 0

        ring_buffer_right           = collections.deque(maxlen=NUM_PADDING_CHUNKS)
        ring_buffer_flags_right     = [0] * NUM_WINDOW_CHUNKS
        ring_buffer_index_right     = 0
        ring_buffer_flags_end_right = [1] * NUM_WINDOW_CHUNKS_END
        ring_buffer_index_end_right = 0

        # initialize recording
        raw_data_left  = array('h')
        raw_data_right = array('h')
        index          = 0
        start_point    = 0
        StartTime      = time.time()
        TimeUse        = 0
        cancelled      = False
        print("* recording: ")

        num_unv = 0
        ignore = 5
        while not got_a_sentence and TimeUse <= THR_TIME:
            if not self.__vad_enabled:
                cancelled = True
                break

            data = self.recorded_frames.get()
            if ignore > 0:
                ignore = ignore - 1
                continue

            chunk_left       = data['orig_l']
            chunk_right      = data['orig_r']
            filtered_left    = data['filt_l'][0:960]
            filtered_right   = data['filt_r'][0:960]

            decoded_block_left  = np.fromstring(filtered_left, 'Int16')
            decoded_block_right = np.fromstring(filtered_right, 'Int16')
 
            # add WangS
            raw_data_left.extend(array('h', chunk_left))
            raw_data_right.extend(array('h', chunk_right))
            index += len(decoded_block_left)
            TimeUse = time.time() - StartTime

            # check chunk for voice activity
            def check_activity(block):
                power = np.mean(np.abs(block))
                return power > THR_POWER

            active = check_activity(decoded_block_left) or check_activity(decoded_block_right)
            if active:
                num_unv = 0
            else:
                num_unv = num_unv + 1

            # display activity status
            sys.stdout.write('O' if active else '-')

            # update ring buffer's start and end flags
            def update_ring_buffer(ring_buffer, ring_buffer_flags, ring_buffer_flags_end, ring_buffer_index, ring_buffer_index_end, active, chunk):
                ring_buffer_flags[ring_buffer_index]         = 1 if active else 0
                ring_buffer_index                           += 1
                ring_buffer_index                           %= NUM_WINDOW_CHUNKS
                ring_buffer_flags_end[ring_buffer_index_end] = 1 if active else 0
                ring_buffer_index_end                       += 1
                ring_buffer_index_end                       %= NUM_WINDOW_CHUNKS_END
                ring_buffer.append(chunk)
            update_ring_buffer(ring_buffer_left, ring_buffer_flags_left, ring_buffer_flags_end_left, ring_buffer_index_left, ring_buffer_index_end_left, active, chunk_left)
            update_ring_buffer(ring_buffer_right, ring_buffer_flags_right, ring_buffer_flags_end_right, ring_buffer_index_right, ring_buffer_index_end_right, active, chunk_right)

            # start point detection
            if not triggered:
                num_voiced_left = sum(ring_buffer_flags_left)
                num_voiced_right = sum(ring_buffer_flags_right)
                if num_voiced_left > THR_VOICED or num_voiced_right > THR_VOICED:
                    sys.stdout.write('<<')
                    ring_buffer_flags_end_left = [1] * NUM_WINDOW_CHUNKS_END
                    ring_buffer_flags_end_right = [1] * NUM_WINDOW_CHUNKS_END
                    triggered = True
                    start_point = index - 512 * 8  # start point
                    ring_buffer_left.clear()
                    ring_buffer_right.clear()
            else:
                if num_unv > THR_UNVOICED or TimeUse > THR_TIME:
                    sys.stdout.write('>>')
                    triggered = False
                    got_a_sentence = True

            sys.stdout.flush()
        sys.stdout.write('\n')
        
        if cancelled:
            print('* vad cancelled')
        else:
            print("* done recording")
            if True:
                got_a_sentence = False

                # write to file
                raw_data_left.reverse()
                raw_data_right.reverse()
                for index in range(start_point):
                    raw_data_left.pop()
                    raw_data_right.pop()
                raw_data_left.reverse()
                raw_data_right.reverse()

                if DO_NORMALIZE:
                    raw_data_left  = normalize(raw_data_left)
                    raw_data_right = normalize(raw_data_right)

                now = datetime.now()
                fname = now.strftime("/tmp/%m-%d-%Y-%H-%M-%S") + ".wav"
                print(fname)
                record_to_file(fname, (raw_data_left, raw_data_right), 2, RATE)
                print("Saved to " + fname)
                if has_ros:
                    self.pub.publish(fname)
            if got_a_sentence:
                got_a_sentence = False
            else:
                pass

    @classmethod
    def show_audio_devices_info(cls):
        """ Provides information regarding different audio devices available. """

        pa = pyaudio.PyAudio()
        for i in range(pa.get_device_count()):
            info = pa.get_device_info_by_index(i)
            print(', '.join("'%s': '%s'" % (k, str(info[k])) for k in cls._AUDIO_DEVICE_INFO_KEYS))
        pa.terminate()

def main():
    parser = argparse.ArgumentParser()
    parser.add_argument('--keywords',                 help='comma-separated list of default keywords (%s)' % ', '.join(KEYWORDS))
    parser.add_argument('--keyword_file_paths',       help='comma-separated absolute paths to keyword files')
    parser.add_argument('--library_path',             help="absolute path to Porcupine's dynamic library", default=LIBRARY_PATH)
    parser.add_argument('--model_file_path',          help='absolute path to model parameter file', default=MODEL_FILE_PATH)
    parser.add_argument('--sensitivities',            help='detection sensitivity [0, 1]', default=0.5)
    parser.add_argument('--input_audio_device_index', help='index of input audio device', type=int, default=None)
    parser.add_argument('--output_path',              help='absolute path to where recorded audio will be stored. If not set, it will be bypassed.')
    parser.add_argument('--show_audio_devices_info',  action='store_true')
    PorcupineDemo.show_audio_devices_info()

    keywords=['hey pico']
    if all(x in KEYWORDS for x in keywords):
        keyword_file_paths = [KEYWORD_FILE_PATHS[x] for x in keywords]
    else:
        raise ValueError('selected keywords are not available by default. available keywords are: %s' % ', '.join(KEYWORDS))
    
    sensitivities = [0.5]

    PorcupineDemo(
        library_path=LIBRARY_PATH,
        model_file_path=MODEL_FILE_PATH,
        keyword_file_paths=keyword_file_paths,
        sensitivities=sensitivities,
        output_path='/tmp/out.wav',
        input_device_index=DEVICE_ID
    ).run()

if __name__ == '__main__':
    main()<|MERGE_RESOLUTION|>--- conflicted
+++ resolved
@@ -183,10 +183,7 @@
         if len(output) < 512*2:
             output = np.pad(output, (0, (512*2)-len(output)), 'constant', constant_values=(0,0))
             self.play_name = ''
-<<<<<<< HEAD
-=======
-
->>>>>>> cc85b83b
+
         output = output.tostring()
         return output
 
